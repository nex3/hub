package commands

import (
	"bytes"
	"fmt"
	"github.com/jingweno/gh/github"
	"github.com/jingweno/gh/utils"
	"github.com/jingweno/go-octokit/octokit"
	"io"
	"net/http"
	"os"
	"path/filepath"
	"strings"
	"sync"
	"sync/atomic"
)

var (
	cmdRelease = &Command{
		Run:   release,
		Usage: "release",
		Short: "Retrieve releases from GitHub",
		Long:  `Retrieve releases from GitHub for the project that the "origin" remote points to.`}

	cmdCreateRelease = &Command{
		Key:   "create",
		Run:   createRelease,
		Usage: "release create [-d] [-p] [-a <ASSETS_DIR>] [-m <MESSAGE>|-f <FILE>] TAG",
		Short: "Create a new release in GitHub",
		Long: `Create a new release in GitHub for the project that the "origin" remote points to.
- It requires the name of the tag to release as a first argument.
- The assets to include in the release are taken from releases/TAG or from the directory specified by -a.
- Use the flag -d to create a draft.
- Use the flag -p to create a prerelease.
`}

	flagReleaseDraft,
	flagReleasePrerelease bool

	flagReleaseAssetsDir,
	flagReleaseMessage,
	flagReleaseFile string
)

func init() {
	cmdCreateRelease.Flag.BoolVarP(&flagReleaseDraft, "draft", "d", false, "DRAFT")
	cmdCreateRelease.Flag.BoolVarP(&flagReleasePrerelease, "prerelease", "p", false, "PRERELEASE")
	cmdCreateRelease.Flag.StringVarP(&flagReleaseAssetsDir, "assets", "a", "", "ASSETS_DIR")
	cmdCreateRelease.Flag.StringVarP(&flagReleaseMessage, "message", "m", "", "MESSAGE")
	cmdCreateRelease.Flag.StringVarP(&flagReleaseFile, "file", "f", "", "FILE")

	cmdRelease.Use(cmdCreateRelease)
	CmdRunner.Use(cmdRelease)
}

func release(cmd *Command, args *Args) {
	runInLocalRepo(func(localRepo *github.GitHubRepo, project *github.Project, gh *github.Client) {
		if args.Noop {
			fmt.Printf("Would request list of releases for %s\n", project)
		} else {
			releases, err := gh.Releases(project)
			utils.Check(err)
			var outputs []string
			for _, release := range releases {
				out := fmt.Sprintf("%s (%s)\n%s", release.Name, release.TagName, release.Body)
				outputs = append(outputs, out)
			}

			fmt.Println(strings.Join(outputs, "\n\n"))
		}
	})
}

func createRelease(cmd *Command, args *Args) {
	if args.IsParamsEmpty() {
		utils.Check(fmt.Errorf("Missed argument TAG"))
		return
	}

	tag := args.LastParam()

	assetsDir, err := getAssetsDirectory(flagReleaseAssetsDir, tag)
	utils.Check(err)

	runInLocalRepo(func(localRepo *github.GitHubRepo, project *github.Project, gh *github.Client) {
		currentBranch, err := localRepo.CurrentBranch()
		utils.Check(err)
		branchName := currentBranch.ShortName()

		title, body, err := getTitleAndBodyFromFlags(flagReleaseMessage, flagReleaseFile)
		utils.Check(err)

		if title == "" {
			title, body, err = writeReleaseTitleAndBody(project, tag, branchName)
			utils.Check(err)
		}

		params := octokit.ReleaseParams{
			TagName:         tag,
			TargetCommitish: branchName,
			Name:            title,
			Body:            body,
			Draft:           flagReleaseDraft,
			Prerelease:      flagReleasePrerelease}

		finalRelease, err := gh.CreateRelease(project, params)
		utils.Check(err)

		uploadReleaseAssets(gh, finalRelease, assetsDir)

		fmt.Printf("\n\nRelease created: %s", finalRelease.HTMLURL)
	})
}

func writeReleaseTitleAndBody(project *github.Project, tag, currentBranch string) (string, string, error) {
	message := `
# Creating release %s for %s from %s
#
# Write a message for this release. The first block
# of the text is the title and the rest is description.
`
	message = fmt.Sprintf(message, tag, project.Name, currentBranch)

<<<<<<< HEAD
	return github.GetTitleAndBodyFromEditor("RELEASE", message)
}

func runInLocalRepo(fn func(localRepo *github.GitHubRepo, project *github.Project, client *github.Client)) {
	localRepo := github.LocalRepo()
	project, err := localRepo.CurrentProject()
	utils.Check(err)

	client := github.NewClient(project.Host)
	fn(localRepo, project, client)
=======
	editor, err := github.NewEditor("RELEASE", message)
	if err != nil {
		return "", "", err
	}
>>>>>>> d7ea284e

	return editor.EditTitleAndBody()
}

func getAssetsDirectory(assetsDir, tag string) (string, error) {
	if assetsDir == "" {
		pwd, err := os.Getwd()
		utils.Check(err)

		assetsDir = filepath.Join(pwd, "releases", tag)
	}

	if !isDir(assetsDir) {
		return "", fmt.Errorf("The assets directory doesn't exist: %s", assetsDir)
	}

	if isEmptyDir(assetsDir) {
		return "", fmt.Errorf("The assets directory is empty: %s", assetsDir)
	}

	return assetsDir, nil
}

func uploadReleaseAssets(gh *github.Client, release *octokit.Release, assetsDir string) {
	var wg sync.WaitGroup
	var totalAssets, countAssets uint64

	filepath.Walk(assetsDir, func(path string, fi os.FileInfo, err error) error {
		if !fi.IsDir() {
			totalAssets += 1
		}
		return nil
	})

	printUploadProgress(&countAssets, totalAssets)

	filepath.Walk(assetsDir, func(path string, fi os.FileInfo, err error) error {
		if !fi.IsDir() {
			wg.Add(1)

			go func() {
				defer func() {
					atomic.AddUint64(&countAssets, uint64(1))
					printUploadProgress(&countAssets, totalAssets)
					wg.Done()
				}()

				uploadUrl, err := release.UploadURL.Expand(octokit.M{"name": fi.Name()})
				utils.Check(err)

				contentType := detectContentType(path, fi)

				file, err := os.Open(path)
				utils.Check(err)
				defer file.Close()

				err = gh.UploadReleaseAsset(uploadUrl, file, contentType)
				utils.Check(err)
			}()
		}

		return nil
	})

	wg.Wait()
}

func detectContentType(path string, fi os.FileInfo) string {
	file, err := os.Open(path)
	utils.Check(err)
	defer file.Close()

	fileHeader := &bytes.Buffer{}
	headerSize := int64(512)
	if fi.Size() < headerSize {
		headerSize = fi.Size()
	}

	// The content type detection only uses 512 bytes at most.
	// This way we avoid copying the whole content for big files.
	_, err = io.CopyN(fileHeader, file, headerSize)
	utils.Check(err)

	return http.DetectContentType(fileHeader.Bytes())
}

func printUploadProgress(count *uint64, total uint64) {
	out := fmt.Sprintf("Uploading assets (%d/%d)", atomic.LoadUint64(count), total)
	fmt.Print("\r" + out)
}<|MERGE_RESOLUTION|>--- conflicted
+++ resolved
@@ -121,23 +121,10 @@
 `
 	message = fmt.Sprintf(message, tag, project.Name, currentBranch)
 
-<<<<<<< HEAD
-	return github.GetTitleAndBodyFromEditor("RELEASE", message)
-}
-
-func runInLocalRepo(fn func(localRepo *github.GitHubRepo, project *github.Project, client *github.Client)) {
-	localRepo := github.LocalRepo()
-	project, err := localRepo.CurrentProject()
-	utils.Check(err)
-
-	client := github.NewClient(project.Host)
-	fn(localRepo, project, client)
-=======
 	editor, err := github.NewEditor("RELEASE", message)
 	if err != nil {
 		return "", "", err
 	}
->>>>>>> d7ea284e
 
 	return editor.EditTitleAndBody()
 }
